# Scrapy Middleware for Crawlera Simple Fetch API
[![actions](https://github.com/scrapy-plugins/scrapy-crawlera-fetch/workflows/Build/badge.svg)](https://github.com/scrapy-plugins/scrapy-crawlera-fetch/actions)
[![codecov](https://codecov.io/gh/scrapy-plugins/scrapy-crawlera-fetch/branch/master/graph/badge.svg)](https://codecov.io/gh/scrapy-plugins/scrapy-crawlera-fetch)

This package provides a Scrapy
[Downloader Middleware](https://docs.scrapy.org/en/latest/topics/downloader-middleware.html)
to transparently interact with the
[Crawlera Fetch API](https://doc.scrapinghub.com/crawlera-fetch-api.html).


## Requirements

* Python 3.5+
* Scrapy 1.6+


## Installation

Not yet available on PyPI. However, it can be installed directly from GitHub:

`pip install git+ssh://git@github.com/scrapy-plugins/scrapy-crawlera-fetch.git`

or

`pip install git+https://github.com/scrapy-plugins/scrapy-crawlera-fetch.git`


## Configuration

Enable the `CrawleraFetchMiddleware` via the
[`DOWNLOADER_MIDDLEWARES`](https://docs.scrapy.org/en/latest/topics/settings.html#downloader-middlewares)
setting:

```
DOWNLOADER_MIDDLEWARES = {
    "crawlera_fetch.CrawleraFetchMiddleware": 585,
}
```

Please note that the middleware needs to be placed before the built-in `HttpCompressionMiddleware`
middleware (which has a priority of 590), otherwise incoming responses will be compressed and the
Crawlera middleware won't be able to handle them.

### Settings

* `CRAWLERA_FETCH_ENABLED` (type `bool`, default `False`)

<<<<<<< HEAD
    Whether or not the middleware will be enabled,
    i.e. requests should be downloaded using the Crawlera Fetch API. The `crawlera_fetch_enabled`
    spider attribute takes precedence over this setting.
=======
    Whether or not the middleware will be enabled, i.e. requests should be downloaded using
    the Crawlera Fetch API. The `crawlera_fetch_enabled` spider attribute takes precedence
    over this setting.
>>>>>>> 1492753c

* `CRAWLERA_FETCH_APIKEY` (type `str`)

    API key to be used to authenticate against the Crawlera endpoint (mandatory if enabled)

* `CRAWLERA_FETCH_URL` (Type `str`, default `"http://fetch.crawlera.com:8010/fetch/v2/"`)

    The endpoint of a specific Crawlera instance

* `CRAWLERA_FETCH_RAISE_ON_ERROR` (type `bool`, default `True`)

<<<<<<< HEAD
    Whether or not the middleware will
    raise an exception if an error occurs while downloading or decoding a request. If `False`, a
    warning will be logged and the raw upstream response will be returned upon encountering an error.
=======
    Whether or not the middleware will raise an exception if an error occurs while downloading
    or decoding a response. If `False`, a warning will be logged and the raw upstream response
    will be returned upon encountering an error.
>>>>>>> 1492753c

* `CRAWLERA_FETCH_DOWNLOAD_SLOT_POLICY` (type `enum.Enum` - `crawlera_fetch.DownloadSlotPolicy`,
    default `DownloadSlotPolicy.Domain`)

    Possible values are `DownloadSlotPolicy.Domain`, `DownloadSlotPolicy.Single`,
    `DownloadSlotPolicydefault` (Scrapy default). If set to `DownloadSlotPolicy.Domain`, please
    consider setting `SCHEDULER_PRIORITY_QUEUE="scrapy.pqueues.DownloaderAwarePriorityQueue"` to
    make better usage of concurrency options and avoiding delays.

* `CRAWLERA_FETCH_DEFAULT_ARGS` (type `dict`, default `{}`)

    Default values to be sent to the Crawlera Fetch API. For instance, set to `{"device": "mobile"}`
    to render all requests with a mobile profile.

* `CRAWLERA_FETCH_SHOULD_RETRY` (type `Optional[Callable, str]`, default `None`)

    **_Requires Scrapy>=2.5_**

    A boolean callable that determines whether a request should be retried by the middleware.
    If the setting value is a `str`, an attribute by that name will be looked up on the spider
    object doing the crawl. The callable should accept the following arguments:
    `response: scrapy.http.response.Response, request: scrapy.http.request.Request, spider: scrapy.spiders.Spider`.
    If the return value evaluates to `True`, the request will be retried by the middleware.

* `CRAWLERA_FETCH_RETRY_TIMES` (type `Optional[int]`, default `None`)

    The maximum number of times a request should be retried.
    If `None`, the value is taken from the `RETRY_TIMES` setting.

### Spider attributes

* `crawlera_fetch_enabled` (type `bool`, default `False`)

    Whether or not the middleware will be enabled.
    Takes precedence over the `CRAWLERA_FETCH_ENABLED` setting.

### Log formatter

Since the URL for outgoing requests is modified by the middleware, by default the logs will show
the URL for the Crawlera endpoint. To revert this behaviour you can enable the provided
log formatter by overriding the [`LOG_FORMATTER`](https://docs.scrapy.org/en/latest/topics/settings.html#log-formatter)
setting:

```
LOG_FORMATTER = "crawlera_fetch.CrawleraFetchLogFormatter"
```

Note that the ability to override the error messages for spider and download errors was added
in Scrapy 2.0. When using a previous version, the middleware will add the original request URL
to the `Request.flags` attribute, which is shown in the logs by default.


## Usage

If the middleware is enabled, by default all requests will be redirected to the specified
Crawlera Fetch endpoint, and modified to comply with the format expected by the Crawlera Fetch API.
The three basic processed arguments are `method`, `url` and `body`.
For instance, the following request:

```python
Request(url="https://httpbin.org/post", method="POST", body="foo=bar")
```

will be converted to:

```python
Request(url="<Crawlera Fetch API endpoint>", method="POST",
        body='{"url": "https://httpbin.org/post", "method": "POST", "body": "foo=bar"}',
        headers={"Authorization": "Basic <derived from APIKEY>",
                 "Content-Type": "application/json",
                 "Accept": "application/json"})
```

### Additional arguments

Additional arguments could be specified under the `crawlera_fetch.args` `Request.meta` key. For instance:

```python
Request(
    url="https://example.org",
    meta={"crawlera_fetch": {"args": {"region": "us", "device": "mobile"}}},
)
```

is translated into the following body:

```python
'{"url": "https://example.org", "method": "GET", "body": "", "region": "us", "device": "mobile"}'
```

Arguments set for a specific request through the `crawlera_fetch.args` key override those
set with the `CRAWLERA_FETCH_DEFAULT_ARGS` setting.

### Accessing original request and raw Crawlera response

The `url`, `method`, `headers` and `body` attributes of the original request are available under
the `crawlera_fetch.original_request` `Response.meta` key.

The `status`, `headers` and `body` attributes of the upstream Crawlera response are available under
the `crawlera_fetch.upstream_response` `Response.meta` key.

### Skipping requests

You can instruct the middleware to skip a specific request by setting the `crawlera_fetch.skip`
[Request.meta](https://docs.scrapy.org/en/latest/topics/request-response.html#scrapy.http.Request.meta)
key:

```python
Request(
    url="https://example.org",
    meta={"crawlera_fetch": {"skip": True}},
)
```<|MERGE_RESOLUTION|>--- conflicted
+++ resolved
@@ -45,15 +45,9 @@
 
 * `CRAWLERA_FETCH_ENABLED` (type `bool`, default `False`)
 
-<<<<<<< HEAD
-    Whether or not the middleware will be enabled,
-    i.e. requests should be downloaded using the Crawlera Fetch API. The `crawlera_fetch_enabled`
-    spider attribute takes precedence over this setting.
-=======
     Whether or not the middleware will be enabled, i.e. requests should be downloaded using
     the Crawlera Fetch API. The `crawlera_fetch_enabled` spider attribute takes precedence
     over this setting.
->>>>>>> 1492753c
 
 * `CRAWLERA_FETCH_APIKEY` (type `str`)
 
@@ -65,15 +59,9 @@
 
 * `CRAWLERA_FETCH_RAISE_ON_ERROR` (type `bool`, default `True`)
 
-<<<<<<< HEAD
-    Whether or not the middleware will
-    raise an exception if an error occurs while downloading or decoding a request. If `False`, a
-    warning will be logged and the raw upstream response will be returned upon encountering an error.
-=======
     Whether or not the middleware will raise an exception if an error occurs while downloading
     or decoding a response. If `False`, a warning will be logged and the raw upstream response
     will be returned upon encountering an error.
->>>>>>> 1492753c
 
 * `CRAWLERA_FETCH_DOWNLOAD_SLOT_POLICY` (type `enum.Enum` - `crawlera_fetch.DownloadSlotPolicy`,
     default `DownloadSlotPolicy.Domain`)
