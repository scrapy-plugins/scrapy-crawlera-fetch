--- conflicted
+++ resolved
@@ -43,14 +43,9 @@
 
 ### Settings
 
-<<<<<<< HEAD
 * `ZYTE_PROXY_FETCH_ENABLED` (type `bool`, default `False`). Whether or not the middleware will be enabled,
-    i.e. requests should be downloaded using the Smart Proxy Manager Fetch API
-=======
-* `CRAWLERA_FETCH_ENABLED` (type `bool`, default `False`). Whether or not the middleware will be enabled,
-    i.e. requests should be downloaded using the Crawlera Fetch API. The `crawlera_fetch_enabled` spider
+    i.e. requests should be downloaded using the Smart Proxy Manager Fetch API. The `zyte_proxy_fetch_enabled` spider
     attribute takes precedence over this setting.
->>>>>>> d5031aa9
 
 * `ZYTE_PROXY_FETCH_APIKEY` (type `str`). API key to be used to authenticate against the Smart Proxy Manager endpoint
     (mandatory if enabled)
@@ -75,8 +70,8 @@
 
 ### Spider attributes
 
-* `crawlera_fetch_enabled` (type `bool`, default `False`). Whether or not the middleware will be enabled.
-    Takes precedence over the `CRAWLERA_FETCH_ENABLED` setting.
+* `zyte_proxy_fetch_enabled` (type `bool`, default `False`). Whether or not the middleware will be enabled.
+    Takes precedence over the `ZYTE_PROXY_FETCH_ENABLED` setting.
 
 ### Log formatter
 
